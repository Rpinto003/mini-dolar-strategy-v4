--- conflicted
+++ resolved
@@ -27,13 +27,8 @@
 
 def load_sample_data():
     """Load sample data for testing"""
-<<<<<<< HEAD
     # Sample data for last 6 months of 5-minute candles 
     dates = pd.date_range(start='2024-06-01', end='2024-12-05', freq='5T')
-=======
-    # Sample data for last 6 months of 5-minute candles
-    dates = pd.date_range(start='2024-06-01', end='2024-12-05', freq='5min')
->>>>>>> ba043e19
     n = len(dates)
     
     data = pd.DataFrame({
